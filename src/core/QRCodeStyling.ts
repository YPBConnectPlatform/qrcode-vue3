--- conflicted
+++ resolved
@@ -2,12 +2,7 @@
 import mergeDeep from '../tools/merge'
 import downloadURI from '../tools/downloadURI'
 import QRCanvas from './QRCanvas'
-<<<<<<< HEAD
-import defaultOptions from './QROptions'
-import type  { Options, RequiredOptions } from './QROptions'
-=======
 import defaultOptions,  { type Options, type RequiredOptions } from './QROptions'
->>>>>>> 14a888d6
 import sanitizeOptions from '../tools/sanitizeOptions'
 import type { Extension, QRCode } from '../types'
 import qrcode from 'qrcode-generator'
